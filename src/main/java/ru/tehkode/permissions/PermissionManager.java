/*
 * PermissionsEx - Permissions plugin for Bukkit
 * Copyright (C) 2011 t3hk0d3 http://www.tehkode.ru
 *
 * This program is free software; you can redistribute it and/or
 * modify it under the terms of the GNU General Public License
 * as published by the Free Software Foundation; either version 2
 * of the License, or (at your option) any later version.
 *
 * This program is distributed in the hope that it will be useful,
 * but WITHOUT ANY WARRANTY; without even the implied warranty of
 * MERCHANTABILITY or FITNESS FOR A PARTICULAR PURPOSE.  See the
 * GNU General Public License for more details.
 *
 * You should have received a copy of the GNU General Public License
 * along with this program; if not, write to the Free Software
 * Foundation, Inc., 51 Franklin Street, Fifth Floor, Boston, MA  02110-1301, USA.
 */
package ru.tehkode.permissions;

import org.bukkit.Bukkit;
import org.bukkit.World;
import org.bukkit.configuration.ConfigurationSection;
import org.bukkit.entity.Player;
import ru.tehkode.permissions.backends.PermissionBackend;
import ru.tehkode.permissions.bukkit.PermissionsExConfig;
import ru.tehkode.permissions.events.PermissionEvent;
import ru.tehkode.permissions.events.PermissionSystemEvent;
import ru.tehkode.permissions.exceptions.PermissionBackendException;

import java.util.*;
import java.util.concurrent.ConcurrentHashMap;
import java.util.concurrent.ConcurrentMap;
import java.util.concurrent.Executors;
import java.util.concurrent.ScheduledExecutorService;
import java.util.concurrent.ScheduledFuture;
import java.util.concurrent.TimeUnit;
import java.util.logging.Logger;

/**
 * @author t3hk0d3
 */
public class PermissionManager {

	public final static int TRANSIENT_PERMISSION = 0;
	protected ConcurrentMap<String, PermissionUser> users = new ConcurrentHashMap<>();
	protected ConcurrentMap<String, PermissionGroup> groups = new ConcurrentHashMap<>();
	protected PermissionBackend backend = null;
<<<<<<< HEAD
	private final PermissionsExConfig config;
	private final NativeInterface nativeI;
	private final Logger logger;
	protected Timer timer;
=======
	private final PermissionsEx plugin;
	protected ScheduledExecutorService executor;
	private final Map<String, ScheduledFuture<?>> clearTimedGroupsTasks = new HashMap<>();
>>>>>>> dc6de361
	protected boolean debugMode = false;
	protected boolean allowOps = false;
	protected boolean userAddGroupsLast = false;

	protected PermissionMatcher matcher = new RegExpMatcher();

	public PermissionManager(PermissionsExConfig config, Logger logger, NativeInterface nativeI) throws PermissionBackendException {
		this.config = config;
		this.logger = logger;
		this.nativeI = nativeI;
		this.debugMode = config.isDebug();
		this.allowOps = config.allowOps();
		this.userAddGroupsLast = config.userAddGroupsLast();
		this.initBackend();
	}

	UUID getServerUUID() {
		return nativeI.getServerUUID();
	}

	public boolean shouldCreateUserRecords() {
		return config.createUserRecords();
	}

	public PermissionsExConfig getConfiguration() {
		return config;
	}

	void scheduleTimedGroupsCheck(long nextExpiration, final String identifier) {
		ScheduledFuture<?> future = clearTimedGroupsTasks.get(identifier);
		long newDelay = (nextExpiration - (System.currentTimeMillis() / 1000));

		if (future == null || future.isDone() || future.getDelay(TimeUnit.SECONDS) > newDelay) {
			clearTimedGroupsTasks.put(identifier, executor.schedule(new Runnable() {
				@Override
				public void run() {
					getUser(identifier).updateTimedGroups();
					clearTimedGroupsTasks.remove(identifier);
				}
			}, newDelay, TimeUnit.SECONDS));
		}
	}


	/**
	 * Check if specified player has specified permission
	 *
	 * @param player     player object
	 * @param permission permission string to check against
	 * @return true on success false otherwise
	 */
	public boolean has(Player player, String permission) {
		return this.has(player.getUniqueId(), permission, player.getWorld().getName());
	}

	/**
	 * Check if player has specified permission in world
	 *
	 * @param player     player object
	 * @param permission permission as string to check against
	 * @param world      world's name as string
	 * @return true on success false otherwise
	 */
	public boolean has(Player player, String permission, String world) {
		return this.has(player.getUniqueId(), permission, world);
	}

	/**
	 * Check if player with name has permission in world
	 *
	 * @param playerName player name
	 * @param permission permission as string to check against
	 * @param world      world's name as string
	 * @return true on success false otherwise
	 */
	public boolean has(String playerName, String permission, String world) {
		PermissionUser user = this.getUser(playerName);

		if (user == null) {
			return false;
		}

		return user.has(permission, world);
	}

	/**
	 * Check if player with UUID has permission in world
	 *
	 * @param playerId player name
	 * @param permission permission as string to check against
	 * @param world      world's name as string
	 * @return true on success false otherwise
	 */
	public boolean has(UUID playerId, String permission, String world) {
		PermissionUser user = this.getUser(playerId);

		return user != null && user.has(permission, world);

	}

	/**
	 * Return user's object
	 *
	 * @param username get PermissionUser with given name
	 * @return PermissionUser instance
	 */
	public PermissionUser getUser(String username) {
		if (username == null || username.isEmpty()) {
			throw new IllegalArgumentException("Null or empty name passed! Name must not be empty");
		}

		try {
			if (username.length() != 36) { // Speedup for things def not uuids
				throw new IllegalArgumentException("not a uuid, try stuff");
			}
			return getUser(UUID.fromString(username)); // Username is uuid as string, just use it
		} catch (IllegalArgumentException ex) {
			UUID userUUID = nativeI.nameToUUID(username);
			boolean online = userUUID != null && nativeI.isOnline(userUUID);

			if (userUUID != null && (nativeI.isOnline(userUUID) || backend.hasUser(userUUID.toString()))) {
				return getUser(userUUID.toString(), username, online);
			} else {
				// The user is offline and unconverted, so we'll just have to return an unconverted user.
				return getUser(username, null, false);
			}
		}
	}


	/**
	 * Update a user in cache. This method is thread-safe and should only be called in async phases of login.
	 *
	 * @param ident The user identifier
	 * @param fallbackName Fallback name for user
	 */
	public void cacheUser(String ident, String fallbackName) {
		getUser(ident, fallbackName, true);
	}

	/**
	 * Return object of specified player
	 *
	 * @param player player object
	 * @return PermissionUser instance
	 */
	public PermissionUser getUser(Player player) {
		return this.getUser(player.getUniqueId().toString(), player.getName(), true);
	}

	public PermissionUser getUser(UUID uid) {
		final String identifier = uid.toString();
		if (users.containsKey(identifier)) {
			return getUser(identifier, null, false);
		}
		String fallbackName = nativeI.UUIDToName(uid);
		return getUser(identifier, fallbackName, fallbackName != null);
	}

	private PermissionUser getUser(String identifier, String fallbackName, boolean store) {
		PermissionUser user = users.get(identifier);

		if (user != null) {
			return user;
		}

		PermissionsUserData data = backend.getUserData(identifier);
		if (data != null) {
			if (fallbackName != null) {
				if (data.isVirtual() && backend.hasUser(fallbackName)) {
					if (isDebug()) {
						getLogger().info("Converting user " + fallbackName + " (UUID " + identifier + ") to UUID-based storage");
					}

					PermissionsUserData oldData = backend.getUserData(fallbackName);
					if (oldData.setIdentifier(identifier)) {
						data = oldData;
						data.setOption("name", fallbackName, null);
						resetUser(fallbackName); // In case somebody requested the old user but conversion was previously unsuccessful
					} else {
						throw new IllegalStateException("User already exists with new id " + identifier + " (converting from " + fallbackName + ")");
					}
				}
			}
			user = new PermissionUser(identifier, data, this);
			user.initialize();
			if (store) {
				PermissionUser newUser = this.users.put(identifier, user);
				if (newUser != null) {
					user = newUser;
				}
			}
		} else {
			throw new IllegalStateException("User " + identifier + " is null");
		}

		return user;
	}

	/**
	 * Return all registered user objects
	 *
	 * @return unmodifiable list of users
	 */
	public Set<PermissionUser> getUsers() {
		Set<PermissionUser> users = new HashSet<>();
		for (Player p : Bukkit.getServer().getOnlinePlayers()) {
			users.add(getUser(p));
		}
		for (String name : backend.getUserIdentifiers()) {
			users.add(getUser(name, null, false));
		}
		return Collections.unmodifiableSet(users);
	}

	/**
	 * Return users currently cached in memory
	 *
	 * @return A copy of the list of users cached in memory
	 */
	public Set<PermissionUser> getActiveUsers() {
		return new HashSet<>(users.values());
	}

	public Collection<String> getUserIdentifiers() {
		return backend.getUserIdentifiers();
	}

	public Collection<String> getUserNames() {
		return backend.getUserNames();
	}

	Set<PermissionUser> getActiveUsers(String groupName, boolean inheritance) {
		Set<PermissionUser> users = new HashSet<>();

		for (PermissionUser user : this.getActiveUsers()) {
			if (user.inGroup(groupName, inheritance)) {
				users.add(user);
			}
		}

		return Collections.unmodifiableSet(users);
	}

	Set<PermissionUser> getActiveUsers(String groupName) {
		return getActiveUsers(groupName, false);
	}
	/**
	 * Return all users in group
	 *
	 * @param groupName group's name
	 * @return PermissionUser array
	 */
	public Set<PermissionUser> getUsers(String groupName, String worldName) {
		return getUsers(groupName, worldName, false);
	}

	public Set<PermissionUser> getUsers(String groupName) {
		return getUsers(groupName, false);
	}

	/**
	 * Return all users in group and descendant groups
	 *
	 * @param groupName   group's name
	 * @param inheritance true return members of descendant groups of specified group
	 * @return PermissionUser array for groupnName
	 */
	public Set<PermissionUser> getUsers(String groupName, String worldName, boolean inheritance) {
		Set<PermissionUser> users = new HashSet<>();

		for (PermissionUser user : this.getUsers()) {
			if (user.inGroup(groupName, worldName, inheritance)) {
				users.add(user);
			}
		}

		return Collections.unmodifiableSet(users);
	}

	public Set<PermissionUser> getUsers(String groupName, boolean inheritance) {
		Set<PermissionUser> users = new HashSet<>();

		for (PermissionUser user : this.getUsers()) {
			if (user.inGroup(groupName, inheritance)) {
				users.add(user);
			}
		}

		return Collections.unmodifiableSet(users);
	}

	/**
	 * Reset in-memory object of specified user
	 *
	 * @param userName user's name
	 */
	public void resetUser(String userName) {
		this.users.remove(userName.toLowerCase());
	}

	public void resetUser(Player ply) {
		this.users.remove(ply.getUniqueId().toString());
		resetUser(ply.getName());
	}

	/**
	 * Clear cache for specified user
	 *
	 * @param userName
	 */
	public void clearUserCache(String userName) {
		PermissionUser user = this.getUser(userName);

		if (user != null) {
			user.clearCache();
		}
	}

	public void clearUserCache(UUID uid) {
		PermissionUser user = this.getUser(uid);

		if (user != null) {
			user.clearCache();
		}
	}

	/**
	 * Clear cache for specified player
	 *
	 * @param player
	 */
	public void clearUserCache(Player player) {
		this.clearUserCache(player.getUniqueId());
	}

	/**
	 * Return object for specified group
	 *
	 * @param groupname group's name
	 * @return PermissionGroup object
	 */
	public PermissionGroup getGroup(String groupname) {
		if (groupname == null || groupname.isEmpty()) {
			return null;
		}

		PermissionGroup group = groups.get(groupname.toLowerCase());

		if (group == null) {
			PermissionsGroupData data = this.backend.getGroupData(groupname);
			if (data != null) {
				group = new PermissionGroup(groupname, data, this);
				PermissionGroup oldGroup;
				if ((oldGroup = this.groups.putIfAbsent(groupname.toLowerCase(), group)) != null) {
					return oldGroup;
				}
				try {
					group.initialize();
				} catch (Exception e) {
					this.groups.remove(groupname.toLowerCase());
					throw new IllegalStateException("Error initializing group " + groupname, e);
				}
			} else {
				throw new IllegalStateException("Group " + groupname + " is null");
			}
		}

		return group;
	}

	/**
	 * Return all groups
	 *
	 * @return PermissionGroup array
	 */
	public List<PermissionGroup> getGroupList() {
		List<PermissionGroup> ret = new LinkedList<>();
		for (String name : backend.getGroupNames()) {
			ret.add(getGroup(name));
		}
		return Collections.unmodifiableList(ret);
	}

	@Deprecated
	public PermissionGroup[] getGroups() {
		return getGroupList().toArray(new PermissionGroup[0]);
	}

	/**
	 * Return all child groups of specified group
	 *
	 * @param groupName group's name
	 * @return PermissionGroup array
	 */
	public List<PermissionGroup> getGroups(String groupName, String worldName) {
		return getGroups(groupName, worldName, false);
	}

	public List<PermissionGroup> getGroups(String groupName) {
		return getGroups(groupName, null);
	}

	/**
	 * Return all descendants or child groups for groupName
	 *
	 * @param groupName   group's name
	 * @param inheritance true: only direct child groups would be returned
	 * @return unmodifiable PermissionGroup list for specified groupName
	 */
	public List<PermissionGroup> getGroups(String groupName, String worldName, boolean inheritance) {
		List<PermissionGroup> groups = new LinkedList<>();

		for (PermissionGroup group : this.getGroupList()) {
			if (!groups.contains(group) && group.isChildOf(groupName, worldName, inheritance)) {
				groups.add(group);
			}
		}

		return Collections.unmodifiableList(groups);
	}

	public List<PermissionGroup> getGroups(String groupName, boolean inheritance) {
		List<PermissionGroup> groups = new ArrayList<>();

		for (World world : Bukkit.getServer().getWorlds()) {
			groups.addAll(getGroups(groupName, world.getName(), inheritance));
		}

		// Common space users
		groups.addAll(getGroups(groupName, null, inheritance));

		Collections.sort(groups);

		return Collections.unmodifiableList(groups);
	}

	/**
	 * Return all known default groups
	 *
	 * @param worldName World to check (will include global scope)
	 * @return All default groups
	 */
	public List<PermissionGroup> getDefaultGroups(String worldName) {
		List<PermissionGroup> defaults = new LinkedList<>();
		for (PermissionGroup grp : getGroupList()) {
			if (grp.isDefault(worldName) || (worldName != null && grp.isDefault(null))) {
				defaults.add(grp);
			}
		}

		return Collections.unmodifiableList(defaults);
	}

	/**
	 * Reset in-memory object for groupName
	 *
	 * @param groupName group's name
	 */
	public PermissionGroup resetGroup(String groupName) {
		return this.groups.remove(groupName);
	}

	void preloadGroups() {
		for (PermissionGroup group : getGroupList()) {
			group.getData().load();
		}
	}

	/**
	 * Set debug mode
	 *
	 * @param debug true enables debug mode, false disables
	 */
	public void setDebug(boolean debug) {
		this.debugMode = debug;
		this.callEvent(PermissionSystemEvent.Action.DEBUGMODE_TOGGLE);
	}

	/**
	 * Return current state of debug mode
	 *
	 * @return true debug is enabled, false if disabled
	 */
	public boolean isDebug() {
		return debugMode;
	}

	/**
	 * Return groups of specified rank ladder
	 *
	 * @param ladderName
	 * @return Map of ladder, key - rank of group, value - group object. Empty map if ladder does not exist
	 */
	public Map<Integer, PermissionGroup> getRankLadder(String ladderName) {
		Map<Integer, PermissionGroup> ladder = new HashMap<>();

		for (PermissionGroup group : this.getGroupList()) {
			if (!group.isRanked()) {
				continue;
			}

			if (group.getRankLadder().equalsIgnoreCase(ladderName)) {
				ladder.put(group.getRank(), group);
			}
		}

		return ladder;
	}

	/**
	 * Return array of world names who has world inheritance
	 *
	 * @param worldName World name
	 * @return Array of parent world, if world does not exist return empty array
	 */
	public List<String> getWorldInheritance(String worldName) {
		return backend.getWorldInheritance(worldName);
	}

	/**
	 * Set world inheritance parents for world
	 *
	 * @param world        world name which inheritance should be set
	 * @param parentWorlds array of parent world names
	 */
	public void setWorldInheritance(String world, List<String> parentWorlds) {
		backend.setWorldInheritance(world, parentWorlds);
		for (PermissionUser user : getActiveUsers()) { // Clear user cache
			user.clearCache();
		}
		this.callEvent(PermissionSystemEvent.Action.WORLDINHERITANCE_CHANGED);
	}

	/**
	 * Return current backend
	 *
	 * @return current backend object
	 */
	public PermissionBackend getBackend() {
		return this.backend;
	}

	/**
	 * Set backend to specified backend.
	 * This would also cause backend resetting.
	 *
	 * @param backendName name of backend to set to
	 */
	public void setBackend(String backendName) throws PermissionBackendException {
		synchronized (this) {
			this.clearCache();
			this.backend = createBackend(backendName);
			this.preloadGroups();
		}

		this.callEvent(PermissionSystemEvent.Action.BACKEND_CHANGED);
	}

	/**
	 * Creates a backend but does not set it as the active backend. Useful for data transfer & such
	 * @param backendName Name of the configuration section which describes this backend
	 */
	public PermissionBackend createBackend(String backendName) throws PermissionBackendException {
		ConfigurationSection config = this.config.getBackendConfig(backendName);
		String backendType = config.getString("type");
		if (backendType == null) {
			config.set("type", backendType = backendName);
		}

		return PermissionBackend.getBackend(backendType, this, config);
	}

	/**
	 * Register new timer task
	 *
	 * @param task  TimerTask object
	 * @param delay delay in seconds
	 */
	protected void registerTask(TimerTask task, int delay) {
		if (executor == null || delay == TRANSIENT_PERMISSION) {
			return;
		}

		executor.schedule(task, delay, TimeUnit.SECONDS);
	}

	/**
	 * Reset all in-memory groups and users, clean up runtime stuff, reloads backend
	 */
	public void reset() throws PermissionBackendException {
		this.clearCache();

		if (this.backend != null) {
			this.backend.reload();
		}
		this.callEvent(PermissionSystemEvent.Action.RELOADED);
	}

	public void end() {
		try {
			if (this.backend != null) {
				this.backend.close();
				this.backend = null;
			}
			reset();
		} catch (PermissionBackendException ignore) {
			// Ignore because we're shutting down so who cares
		}
		executor.shutdown();
		executor = null;
	}

	public void initTimer() {
		if (executor != null) {
			executor.shutdown();
		}

		executor = Executors.newSingleThreadScheduledExecutor();
	}

	protected void clearCache() {
		this.users.clear();
		this.groups.clear();

		// Close old timed Permission Timer
		this.initTimer();
	}

	private void initBackend() throws PermissionBackendException {
		this.setBackend(config.getDefaultBackend());
	}

	protected void callEvent(PermissionEvent event) {
		nativeI.callEvent(event);
	}

	protected void callEvent(PermissionSystemEvent.Action action) {
		this.callEvent(new PermissionSystemEvent(getServerUUID(), action));
	}

	public PermissionMatcher getPermissionMatcher() {
		return matcher;
	}

	public void setPermissionMatcher(PermissionMatcher matcher) {
		this.matcher = matcher;
	}

	public Collection<String> getGroupNames() {
		return backend.getGroupNames();
	}

	public Logger getLogger() {
		return logger;
	}
}<|MERGE_RESOLUTION|>--- conflicted
+++ resolved
@@ -46,16 +46,11 @@
 	protected ConcurrentMap<String, PermissionUser> users = new ConcurrentHashMap<>();
 	protected ConcurrentMap<String, PermissionGroup> groups = new ConcurrentHashMap<>();
 	protected PermissionBackend backend = null;
-<<<<<<< HEAD
 	private final PermissionsExConfig config;
 	private final NativeInterface nativeI;
 	private final Logger logger;
-	protected Timer timer;
-=======
-	private final PermissionsEx plugin;
 	protected ScheduledExecutorService executor;
 	private final Map<String, ScheduledFuture<?>> clearTimedGroupsTasks = new HashMap<>();
->>>>>>> dc6de361
 	protected boolean debugMode = false;
 	protected boolean allowOps = false;
 	protected boolean userAddGroupsLast = false;
